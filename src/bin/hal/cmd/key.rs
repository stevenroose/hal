--- conflicted
+++ resolved
@@ -1,5 +1,5 @@
+use std::io::Write;
 use std::process;
-use std::io::Write;
 use std::str::FromStr;
 
 use bitcoin::secp256k1;
@@ -7,8 +7,8 @@
 use clap;
 use rand;
 
+use crate::cmd;
 use hal;
-use crate::cmd;
 
 pub fn subcommand<'a>() -> clap::App<'a, 'a> {
 	cmd::subcommand_group("key", "work with private and public keys")
@@ -17,12 +17,9 @@
 		.subcommand(cmd_inspect())
 		.subcommand(cmd_sign())
 		.subcommand(cmd_verify())
-<<<<<<< HEAD
 		.subcommand(cmd_negate_pubkey())
-=======
 		.subcommand(cmd_pubkey_tweak_add())
 		.subcommand(cmd_pubkey_combine())
->>>>>>> 98bf695d
 }
 
 pub fn execute<'a>(matches: &clap::ArgMatches<'a>) {
@@ -32,12 +29,9 @@
 		("inspect", Some(ref m)) => exec_inspect(&m),
 		("sign", Some(ref m)) => exec_sign(&m),
 		("verify", Some(ref m)) => exec_verify(&m),
-<<<<<<< HEAD
 		("negate-pubkey", Some(ref m)) => exec_negate_pubkey(&m),
-=======
 		("pubkey-tweak-add", Some(ref m)) => exec_pubkey_tweak_add(&m),
 		("pubkey-combine", Some(ref m)) => exec_pubkey_combine(&m),
->>>>>>> 98bf695d
 		(_, _) => unreachable!("clap prints help"),
 	};
 }
@@ -58,12 +52,8 @@
 
 	let privkey = bitcoin::PrivateKey {
 		compressed: true,
-<<<<<<< HEAD
-		network: network,
+		network,
 		inner: secret_key,
-=======
-		network,
-		key: secret_key,
 	};
 	let pubkey = privkey.public_key(&secp);
 
@@ -97,15 +87,14 @@
 		if let Ok(sk) = secp256k1::SecretKey::from_str(&privkey) {
 			sk
 		} else {
-			bitcoin::PrivateKey::from_wif(&privkey).expect("invalid private key provided").key
+			bitcoin::PrivateKey::from_wif(&privkey).expect("invalid private key provided").inner
 		}
 	};
 
 	let privkey = bitcoin::PrivateKey {
 		compressed: true,
 		network,
-		key: secret_key,
->>>>>>> 98bf695d
+		inner: secret_key,
 	};
 	let pubkey = privkey.public_key(&secp);
 
@@ -197,11 +186,7 @@
 		if let Ok(sk) = secp256k1::SecretKey::from_str(&privkey) {
 			sk
 		} else {
-<<<<<<< HEAD
-			bitcoin::PrivateKey::from_wif(&pk).expect("invalid private key provided").inner
-=======
-			bitcoin::PrivateKey::from_wif(&privkey).expect("invalid private key provided").key
->>>>>>> 98bf695d
+			bitcoin::PrivateKey::from_wif(&privkey).expect("invalid private key provided").inner
 		}
 	};
 
@@ -216,17 +201,12 @@
 }
 
 fn cmd_verify<'a>() -> clap::App<'a, 'a> {
-<<<<<<< HEAD
-	cmd::subcommand("verify", "verify ecdsa signatures\n\nNOTE!! For SHA-256-d hashes, the --reverse \
-		flag must be used because Bitcoin Core reverses the hex order for those!").args(&[
-=======
 	cmd::subcommand(
 		"verify",
-		"verify signatures\n\nNOTE!! For SHA-256-d hashes, the --reverse \
+		"verify ecdsa signatures\n\nNOTE!! For SHA-256-d hashes, the --reverse \
 		flag must be used because Bitcoin Core reverses the hex order for those!",
 	)
 	.args(&[
->>>>>>> 98bf695d
 		cmd::opt_yaml(),
 		cmd::opt("reverse", "reverse the message"),
 		cmd::opt("no-try-reverse", "don't try to verify for reversed message"),
@@ -261,14 +241,9 @@
 	// Perhaps the user should have passed --reverse.
 	if !valid && !matches.is_present("no-try-reverse") {
 		msg_bytes.reverse();
-<<<<<<< HEAD
-		let msg = secp256k1::Message::from_slice(&msg_bytes[..]).expect("invalid message to be signed");
-		if secp.verify_ecdsa(&msg, &sig, &pubkey.inner).is_ok() {
-=======
 		let msg =
 			secp256k1::Message::from_slice(&msg_bytes[..]).expect("invalid message to be signed");
-		if secp.verify(&msg, &sig, &pubkey.key).is_ok() {
->>>>>>> 98bf695d
+		if secp.verify_ecdsa(&msg, &sig, &pubkey.inner).is_ok() {
 			eprintln!("Signature is valid for the reverse message.");
 			if matches.is_present("reverse") {
 				eprintln!("Try dropping the --reverse");
@@ -286,7 +261,6 @@
 	}
 }
 
-<<<<<<< HEAD
 fn cmd_negate_pubkey<'a>() -> clap::App<'a, 'a> {
 	cmd::subcommand("negate-pubkey", "negate the public key")
 		.args(&[cmd::opt_yaml(), cmd::arg("pubkey", "the public key").required(true)])
@@ -300,7 +274,8 @@
 	let negated = key.inner.negate(&secp);
 
 	write!(::std::io::stdout(), "{}", negated).expect("failed to write stdout");
-=======
+}
+
 fn cmd_pubkey_tweak_add<'a>() -> clap::App<'a, 'a> {
 	cmd::subcommand("pubkey-tweak-add", "add a scalar (private key) to a point (public key)").args(
 		&[
@@ -313,13 +288,13 @@
 
 fn exec_pubkey_tweak_add<'a>(matches: &clap::ArgMatches<'a>) {
 	let point_hex = matches.value_of("point").expect("no point provided");
-	let mut point: PublicKey = point_hex.parse().expect("invalid point");
+	let point: PublicKey = point_hex.parse().expect("invalid point");
 
 	let scalar_hex = matches.value_of("scalar").expect("no scalar given");
-	let scalar_bytes = hex::decode(&scalar_hex).expect("invalid hex scalar");
+	let scalar: secp256k1::SecretKey = scalar_hex.parse().expect("invalid scalar");
 
 	let secp = secp256k1::Secp256k1::verification_only();
-	match point.key.add_exp_assign(&secp, &scalar_bytes) {
+	match point.inner.add_exp_tweak(&secp, &scalar.into()) {
 		Ok(..) => {
 			eprintln!("{}", point.to_string());
 		}
@@ -345,7 +320,7 @@
 	let pubkey2_hex = matches.value_of("pubkey2").expect("no second public key provided");
 	let pubkey2: PublicKey = pubkey2_hex.parse().expect("invalid second public key");
 
-	match pubkey1.key.combine(&pubkey2.key) {
+	match pubkey1.inner.combine(&pubkey2.inner) {
 		Ok(sum) => {
 			eprintln!("{}", sum.to_string());
 		}
@@ -354,5 +329,4 @@
 			process::exit(1);
 		}
 	}
->>>>>>> 98bf695d
 }